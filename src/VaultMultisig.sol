// SPDX-License-Identifier: MIT
pragma solidity ^0.8.30;

import "./AccessManager.sol";

contract VaultMultisig {
    /// @notice The number of signatures required to execute a transaction
    uint256 public quorum;

    /// @notice The number of transfers executed
    uint256 public transfersCount;

    /// @notice The number of contract operations executed
    uint256 public operationsCount;

    /// @notice The access manager
    AccessManager public accessManager;

    /// @notice The current multisig signers
    address[] public currentMultiSigSigners;

    /// @dev The struct is used to store the details of a transfer
    /// @param to The address of the recipient
    /// @param amount The amount of tokens to transfer
    /// @param approvals The number of approvals required to execute the transfer
    /// @param executed Whether the transfer has been executed
    /// @param approved The mapping of signers to their approval status
    struct Transfer {
        address to;
        uint256 amount;
        uint256 approvals;
        bool executed;
        mapping(address => bool) approved;
    }

    /// @dev The struct is used to store the details of a contract operation
    /// @param target The target contract address
    /// @param data The encoded function call data
    /// @param description Human readable description
    /// @param approvals The number of approvals received
    /// @param executed Whether the operation has been executed
    /// @param approved The mapping of signers to their approval status
    struct Operation {
        address target;
        bytes data;
        string description;
        uint256 approvals;
        bool executed;
        mapping(address => bool) approved;
    }

    /// @notice The mapping of transfer IDs to transfer details
    mapping(uint256 => Transfer) private transfers;
<<<<<<< HEAD

    /// @notice The mapping of operation IDs to operation details
    mapping(uint256 => Operation) private operations;
=======
>>>>>>> 5035af3d

    /// @notice The mapping for verification that address is a signer
    mapping(address => bool) private multiSigSigners;

    /// @notice Checks that signers array is not empty
    error SignersArrayCannotBeEmpty();

    /// @notice Checks that quorum is not greather than the number of signers
    error QuorumGreaterThanSigners();

    /// @notice Checks that quorum is greater than zero
    error QuorumCannotBeZero();

    /// @notice Checks that the recipient is not the zero address
    error InvalidRecipient();

    /// @notice Checks that amount is greater than zero
    error InvalidAmount();

    /// @notice Checks that the signer is a multisig signer
    error InvalidMultisigSigner();

    /// @notice Checks that the balance is sufficient for the transfer
    error InsufficientBalance(uint256 balance, uint256 desiredAmount);

    /// @notice Checks that the transfer is not already executed
    /// @param transferId The ID of the transfer
    error TransferIsAlreadyExecuted(uint256 transferId);

    /// @notice Checks that the operation is not already executed
    /// @param operationId The ID of the operation
    error OperationIsAlreadyExecuted(uint256 operationId);

    /// @notice Checks that the signer is already approved
    /// @param signer The address of the signer
    error SignerAlreadyApproved(address signer);

    /// @notice Checks that the transfer failed
    /// @param transferId The ID of the transfer
    error TransferFailed(uint256 transferId);

    /// @notice Checks that the operation failed
    /// @param operationId The ID of the operation
    error OperationFailed(uint256 operationId);

    /// @notice Checks that quorum was reached for transfer
    /// @param transferId The ID of the transfer
    error QuorumHasNotBeenReached(uint256 transferId);

    /// @notice Checks that quorum was reached for operation
    /// @param operationId The ID of the operation
    error OperationQuorumHasNotBeenReached(uint256 operationId);

    /// @notice Checks that the signer is a multisig admin
    error InvalidMultisigAdmin();

    /// @notice Checks that target address is not zero
    error InvalidTarget();

    /// @notice Checks that operation data is not empty
    error InvalidOperationData();

    /// @notice Emitted when a transfer is initiated
    event TransferInitiated(uint256 indexed transferId, address indexed to, uint256 amount);

    /// @notice Emitted when a transfer is approved
    /// @param transferId The ID of the transfer
    /// @param approver The address of the approver
    event TransferApproved(uint256 indexed transferId, address indexed approver);

    /// @notice Emitted when a transfer is executed
    /// @param transferId The ID of the transfer
    event TransferExecuted(uint256 indexed transferId);

    /// @notice Emitted when a contract operation is initiated
    event OperationInitiated(uint256 indexed operationId, address indexed target, string description);

    /// @notice Emitted when an operation is approved
    /// @param operationId The ID of the operation
    /// @param approver The address of the approver
    event OperationApproved(uint256 indexed operationId, address indexed approver);

    /// @notice Emitted when an operation is executed
    /// @param operationId The ID of the operation
    event OperationExecuted(uint256 indexed operationId);

    /// @notice Emitted when the multisig signers are updated
    event MultiSigSignersUpdated();

    /// @notice Emitted when the quorum is updated
    /// @param quorum The new quorum
    event QuorumUpdated(uint256 quorum);

    modifier onlyMultisigSigner() {
        if (!multiSigSigners[msg.sender]) revert InvalidMultisigSigner();
        _;
    }

    modifier onlyMultisigAdmin() {
        if (!accessManager.isMultisigAdmin(msg.sender)) revert InvalidMultisigAdmin();
        _;
    }

    /// @notice Initializes the multisig contract
    /// @param _signers The array of multisig signers
    /// @param _quorum The number of signatures required to execute a transaction
    constructor(address[] memory _signers, uint256 _quorum, address _accessManager) {
        if (_signers.length == 0) revert SignersArrayCannotBeEmpty();
        if (_quorum > _signers.length) revert QuorumGreaterThanSigners();
        if (_quorum == 0) revert QuorumCannotBeZero();

        for (uint256 i = 0; i < _signers.length; i++) {
            multiSigSigners[_signers[i]] = true;
        }

        currentMultiSigSigners = _signers;
        quorum = _quorum;
        accessManager = AccessManager(_accessManager);
    }

    /// @notice Updates the multisig signers
    /// @param _signers The array of multisig signers
    function updateSigners(address[] memory _signers) external onlyMultisigAdmin {
        if (_signers.length == 0) revert SignersArrayCannotBeEmpty();
        if (_signers.length < quorum) revert QuorumGreaterThanSigners();

        for (uint256 i = 0; i < currentMultiSigSigners.length; i++) {
            multiSigSigners[currentMultiSigSigners[i]] = false;
        }

        for (uint256 i = 0; i < _signers.length; i++) {
            multiSigSigners[_signers[i]] = true;
        }

        currentMultiSigSigners = _signers;

        emit MultiSigSignersUpdated();
    }

    /// @notice Updates the quorum
    /// @param _quorum The new quorum
    function updateQuorum(uint256 _quorum) external onlyMultisigAdmin {
        if (_quorum > currentMultiSigSigners.length) revert QuorumGreaterThanSigners();
        if (_quorum == 0) revert QuorumCannotBeZero();

        quorum = _quorum;

        emit QuorumUpdated(_quorum);
    }

    /// @notice Initiates a transfer
    /// @param _to The address of the recipient
    /// @param _amount The amount of tokens to transfer
    function initiateTransfer(address _to, uint256 _amount) external onlyMultisigSigner {
        if (_to == address(0)) revert InvalidRecipient();
        if (_amount <= 0) revert InvalidAmount();

        uint256 transferId = transfersCount++;
        Transfer storage transfer = transfers[transferId];
        transfer.to = _to;
        transfer.amount = _amount;
        transfer.approvals = 1; // Count initiator
        transfer.executed = false;
        transfer.approved[msg.sender] = true;

        emit TransferInitiated(transferId, _to, _amount);
    }

    /// @notice Approves a transfer
    /// @param _transferId The ID of the transfer
    function approveTransfer(uint256 _transferId) external onlyMultisigSigner {
        Transfer storage transfer = transfers[_transferId];
        if (transfer.executed) revert TransferIsAlreadyExecuted(_transferId);
        if (transfer.approved[msg.sender]) revert SignerAlreadyApproved(msg.sender);

        transfer.approvals++;
        transfer.approved[msg.sender] = true;

        emit TransferApproved(_transferId, msg.sender);
    }

    function executeTransfer(uint256 _transferId) external onlyMultisigSigner {
        Transfer storage transfer = transfers[_transferId];
        if (transfer.approvals < quorum) revert QuorumHasNotBeenReached(_transferId);
        if (transfer.executed) revert TransferIsAlreadyExecuted(_transferId);

        uint256 balance = address(this).balance;
        if (transfer.amount >= balance) revert InsufficientBalance(balance, transfer.amount);

        (bool success,) = transfer.to.call{value: transfer.amount}("");
        if (!success) revert TransferFailed(_transferId);

        transfer.executed = true;

        emit TransferExecuted(_transferId);
    }

    /// @notice Initiates a contract operation (e.g., LiquidityPool function call)
    /// @param _target The target contract address
    /// @param _data The encoded function call data
    /// @param _description Human readable description of the operation
    function initiateOperation(address _target, bytes memory _data, string memory _description)
        public
        onlyMultisigSigner
    {
        if (_target == address(0)) revert InvalidTarget();
        if (_data.length == 0) revert InvalidOperationData();

        uint256 operationId = operationsCount++;
        Operation storage operation = operations[operationId];
        operation.target = _target;
        operation.data = _data;
        operation.description = _description;
        operation.approvals = 1; // Count initiator
        operation.executed = false;
        operation.approved[msg.sender] = true;

        emit OperationInitiated(operationId, _target, _description);
    }

    /// @notice Approves a contract operation
    /// @param _operationId The ID of the operation
    function approveOperation(uint256 _operationId) external onlyMultisigSigner {
        Operation storage operation = operations[_operationId];
        if (operation.executed) revert OperationIsAlreadyExecuted(_operationId);
        if (operation.approved[msg.sender]) revert SignerAlreadyApproved(msg.sender);

        operation.approvals++;
        operation.approved[msg.sender] = true;

        emit OperationApproved(_operationId, msg.sender);
    }

    /// @notice Executes a contract operation
    /// @param _operationId The ID of the operation
    function executeOperation(uint256 _operationId) external onlyMultisigSigner {
        Operation storage operation = operations[_operationId];
        if (operation.approvals < quorum) revert OperationQuorumHasNotBeenReached(_operationId);
        if (operation.executed) revert OperationIsAlreadyExecuted(_operationId);

        (bool success,) = operation.target.call(operation.data);
        if (!success) revert OperationFailed(_operationId);

        operation.executed = true;

        emit OperationExecuted(_operationId);
    }

    /// @notice Default fallback function for receiving ETH
    receive() external payable {}

    /// @notice Gets the details of a transfer
    /// @param _transferId The ID of the transfer
    /// @return to The address of the recipient
    /// @return amount The amount of tokens to transfer
    /// @return approvals The number of approvals required to execute the transfer
    /// @return executed Whether the transfer has been executed
    function getTransfer(uint256 _transferId)
        external
        view
        returns (address to, uint256 amount, uint256 approvals, bool executed)
    {
        Transfer storage transfer = transfers[_transferId];
        return (transfer.to, transfer.amount, transfer.approvals, transfer.executed);
    }

    /// @notice Gets the details of an operation
    /// @param _operationId The ID of the operation
    /// @return target The target contract address
    /// @return data The encoded function call data
    /// @return description The operation description
    /// @return approvals The number of approvals received
    /// @return executed Whether the operation has been executed
    function getOperation(uint256 _operationId)
        external
        view
        returns (address target, bytes memory data, string memory description, uint256 approvals, bool executed)
    {
        Operation storage operation = operations[_operationId];
        return (operation.target, operation.data, operation.description, operation.approvals, operation.executed);
    }

    /// @notice Checks if a signer has signed a transfer
    /// @param _transferId The ID of the transfer
    /// @param _signer The address of the signer
    /// @return hasSigned Whether the signer has signed the transfer
    function hasSignedTransfer(uint256 _transferId, address _signer) external view returns (bool) {
        Transfer storage transfer = transfers[_transferId];
        return transfer.approved[_signer];
    }

    /// @notice Checks if a signer has signed an operation
    /// @param _operationId The ID of the operation
    /// @param _signer The address of the signer
    /// @return hasSigned Whether the signer has signed the operation
    function hasSignedOperation(uint256 _operationId, address _signer) external view returns (bool) {
        Operation storage operation = operations[_operationId];
        return operation.approved[_signer];
    }

    /// @notice Gets the number of transfers
    /// @return The number of transfers
    function getTransferCount() external view returns (uint256) {
        return transfersCount;
    }

    /// @notice Gets the number of operations
    /// @return The number of operations
    function getOperationCount() public view returns (uint256) {
        return operationsCount;
    }
}<|MERGE_RESOLUTION|>--- conflicted
+++ resolved
@@ -51,12 +51,9 @@
 
     /// @notice The mapping of transfer IDs to transfer details
     mapping(uint256 => Transfer) private transfers;
-<<<<<<< HEAD
 
     /// @notice The mapping of operation IDs to operation details
     mapping(uint256 => Operation) private operations;
-=======
->>>>>>> 5035af3d
 
     /// @notice The mapping for verification that address is a signer
     mapping(address => bool) private multiSigSigners;
